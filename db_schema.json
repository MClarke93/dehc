--- conflicted
+++ resolved
@@ -70,23 +70,6 @@
     {
         "fields":
         {
-<<<<<<< HEAD
-            "Display Name":        {"index": 0, "type": "text", "regex": ".*", "required": true},
-            "Callsign":            {"index": 1, "type": "text", "regex": ".*", "required": false},
-            "Travel Type":         {"index": 2, "type": "option", "options": ["", "Domestic", "International"], "required": false},
-            "Vessel Type":         {"index": 3, "type": "text", "regex": ".*", "required": false},
-            "Estimated Arrival":   {"index": 4, "type": "text", "regex": ".*", "required": false},
-            "Actual Arrival":      {"index": 5, "type": "text", "regex": ".*", "required": false},
-            "Estimated Departure": {"index": 6, "type": "text", "regex": ".*", "required": false},
-            "Actual Departure":    {"index": 7, "type": "text", "regex": ".*", "required": false},
-            "Origin":              {"index": 8, "type": "text", "regex": ".*", "required": false},
-            "Destination":         {"index": 9, "type": "text", "regex": ".*", "required": false},
-            "Capacity (KG)":       {"index": 10, "type": "text", "regex": ".*", "required": false},
-            "Seats (Souls)":       {"index": 11, "type": "text", "regex": ".*", "required": false},
-            "Weight (KG)":         {"index": 12, "type": "sum",  "cat": ["Person", "Bag"], "target": "Weight (KG)", "default": 82, "required": false},
-            "Souls":               {"index": 13, "type": "count", "cat": ["Person"], "required": false},
-            "Notes":               {"index": 14, "type": "text", "regex": ".*", "required": false}
-=======
             "Display Name":        {"type": "text", "regex": ".*", "required": true},
             "Callsign":            {"type": "text", "regex": ".*", "required": false},
             "Travel Type":         {"type": "option", "options": ["", "Domestic", "International"], "required": false},
@@ -102,7 +85,6 @@
             "Souls":               {"type": "count", "cat": ["Person"], "required": false},
             "Notes":               {"type": "multitext", "regex": ".*", "required": false},
             "Locked":              {"type": "lock", "required": false}
->>>>>>> 6a82347a
         },
         "flags": ["Arrived", "Departed", "Ready"],
         "keys": ["Display Name"]
@@ -123,20 +105,11 @@
     {
         "fields":
         {
-<<<<<<< HEAD
-            "Display Name": {"index": 0, "type": "text", "regex": ".*", "required": true},
-            "Responsible":  {"index": 1, "type": "text", "regex": ".*", "required": false},
-            "Lat":  {"index": 1, "type": "text", "regex": ".*", "required": false},
-            "Lon":  {"index": 1, "type": "text", "regex": ".*", "required": false},                        
-            "Capacity (Souls)":  {"index": 1, "type": "text", "regex": ".*", "required": false},            
-            "Notes":        {"index": 2, "type": "text", "regex": ".*", "required": false}
-=======
             "Display Name": {"type": "text", "regex": ".*", "required": true},
             "Responsible":  {"type": "text", "regex": ".*", "required": false},
             "Souls":        {"type": "count", "cat": ["Person"], "required": false},
             "Notes":        {"type": "multitext", "regex": ".*", "required": false},
             "Locked":       {"type": "lock", "required": false}
->>>>>>> 6a82347a
         },
         "keys": ["Display Name"]
     },
