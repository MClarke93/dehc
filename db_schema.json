--- conflicted
+++ resolved
@@ -1,11 +1,7 @@
 {
     "#":
     {
-<<<<<<< HEAD
         "version": "211018A"
-=======
-        "version": "211018"
->>>>>>> 5d63358b
     },
     "Person":
     {
