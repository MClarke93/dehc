'''The module containing objects that create and manage groups of tkinter widgets.'''

<<<<<<< HEAD
import json
import time

from PIL import ImageTk
from PIL import Image
=======
from logging import exception
>>>>>>> f8e72cce
import tkinter as tk
from tkinter import ttk
from typing import Callable

import mods.database as md
import mods.log as ml
<<<<<<< HEAD
import mods.photo as mp
import mods.dehc_hardware as hw
=======

import serial

>>>>>>> f8e72cce

# ----------------------------------------------------------------------------

class SuperWidget:
    '''A class which represents a self-contained collection of tkinter widgets.
    
    Not to be instantiated directly; use the various sub-classes instead.
    When subclassing, overwrite _pack_children() with code to pack the various child widgets beneath self.w_fr.

    db: The database object which the widget uses for database transactions.
    master: The widget that the SuperWidget's component widgets will be instantiated under.
    logger: The logger object used for logging.
    w_fr: The frame widget that contains the SuperWidget's component widgets.
    '''

    def __init__(self, master: tk.Misc, db: md.DEHCDatabase, *, level: str = "NOTSET"):
        '''Constructs a SuperWidget object.
        
        master: The widget that the SuperWidget's component widgets will be instantiated under.
        db: The database object which the widget uses for database transactions.
        level: Minimum level of logging messages to report; "DEBUG", "INFO", "WARNING", "ERROR", "CRITICAL", "NONE".
        '''
        # Logging
        suffix = 1
        while True:
            logger_name = f"{type(self).__name__}{suffix if suffix > 1 else ''}"
            if not ml.check(name=logger_name) or suffix > 99:
                break
            suffix += 1
        self.logger = ml.get(logger_name, level=level)
        self.logger.debug(f"{logger_name} object instantiated")
        self.db = db

        # Placement
        self.master = master
        self.w_fr = ttk.Frame(master=self.master)


    def pack(self, *args, **kwargs):
        '''Packs the frames and widgets of the SuperWidget.
        
        Arguments are the same as tkinter's .pack() methods.
        '''
        self.w_fr.pack(*args, **kwargs)
        self._pack_children()

    
    def grid(self, *args, **kwargs):
        '''Grids the frames and widgets of the SuperWidget.
        
        Arguments are the same as tkinter's .grid() methods.
        '''
        self.w_fr.grid(*args, **kwargs)
        self._pack_children()
    

    def _pack_children(self):
        '''Packs & grids children frames and widgets of the SuperWidget.
        
        Should be overwritten for each new SuperWidget.
        '''
        raise NotImplementedError


# ----------------------------------------------------------------------------

class DataEntry(SuperWidget):
    '''A SuperWidget representing a data entry pane.
    
    cats: The categories for which new items can be created using this DataEntry.
    current_photo: The PIL data of the photo currently shown in the data pane.
    db: The database object which the widget uses for database transactions.
    last_doc: The last doc that was shown in the data pane.
    last_photo: The PIL data of the photo last loaded into the data pane.
    level: Minimum level of logging messages to report; "DEBUG", "INFO", "WARNING", "ERROR", "CRITICAL", "NONE".
    logger: The logger object used for logging.
    master: The widget that the DataEntry's component widgets will be instantiated under.
    _delete: If present, a callback function that triggers when an item is deleted.
    _save: If present, a callback function that triggers when an item is saved.
    '''

<<<<<<< HEAD
    def __init__(self, master: tk.Misc, db: md.DEHCDatabase, *, cats: list = [], delete: Callable = None, level: str = "NOTSET", prepare: bool = True, save: Callable = None, show: Callable = None, hardware: hw.Hardware = None):
=======
    scales = None
    last_weight = 0.0

    def __init__(self, master: tk.Misc, db: md.DEHCDatabase, *, cats: list = [], delete: Callable = None, flags: list = [], level: str = "NOTSET", prepare: bool = True, save: Callable = None):
>>>>>>> f8e72cce
        '''Constructs a DataEntry object.
        
        master: The widget that the DataEntry's component widgets will be instantiated under.
        cats: The categories of items that can be created using the New button.
        level: Minimum level of logging messages to report; "DEBUG", "INFO", "WARNING", "ERROR", "CRITICAL", "NONE".
        save: If present, a callback function that triggers when an item is saved.
        show: If present, a callback function that triggers when 'show' or 'back' is pressed in the data pane.
        prepare: If true, automatically prepares widgets for packing.
        '''
        super().__init__(master=master, db=db, level=level)

        self.cats = cats
        self.back_doc = {}
        self.last_doc = {}
        self.current_photo = None
        self.last_photo = None
        self.level = level
        self._delete = delete
        self._save = save
<<<<<<< HEAD
        self._show = show

        self.hardware = hardware

=======
        try:
            self.scales = serial.Serial('COM8', 19200, timeout=1)
        except Exception as err:
            print('No scales...')
            print(f'Error: {err}')
>>>>>>> f8e72cce
        if prepare == True:
            self.prepare()

    def read_scales(self):
        if self.scales is not None:
            if self.scales.in_waiting > 0:
                line = self.scales.readline()
                self.last_weight = float(line.decode().strip('\r\n').strip('KG'))
        else:
            #TODO: Remove random weight generation
            import random
            self.last_weight = round(90+random.random()*5, 2)
    
    def close_scales(self):
        if self.scales is not None:
            self.scales.close()
            self.scales = None

    def prepare(self):
        '''Constructs the frames and widgets of the DataEntry.'''
        self.w_fr_flags = ttk.Frame(master=self.w_fr)
        self.w_fr_body = ttk.Frame(master=self.w_fr)
        self.w_fr_data = ttk.Frame(master=self.w_fr_body)
        self.w_fr_foot = ttk.Frame(master=self.w_fr)

        self.w_fr.columnconfigure(index=0, weight=1000)
        self.w_fr.columnconfigure(index=1, weight=1000)
        self.w_fr.columnconfigure(index=2, weight=1000)
        self.w_fr.columnconfigure(index=3, weight=1000)
        self.w_fr.columnconfigure(index=4, weight=1, minsize=16)
        self.w_fr.rowconfigure(index=0, weight=1, minsize=25)
        self.w_fr.rowconfigure(index=1, weight=500)
        self.w_fr.rowconfigure(index=2, weight=1000)
        self.w_fr.rowconfigure(index=3, weight=1, minsize=25)

        self.w_fr_flags.columnconfigure(index=0, weight=1000)
        self.w_fr_flags.columnconfigure(index=1, weight=1000)
        self.w_fr_flags.columnconfigure(index=2, weight=1000)
        self.w_fr_flags.columnconfigure(index=3, weight=1, minsize=16)
        self.w_fr_flags.rowconfigure(index=0, weight=1, minsize=25)
        self.w_fr_flags.rowconfigure(index=1, weight=1000)
        self.w_fr_flags.rowconfigure(index=2, weight=1, minsize=25)

        self.w_fr_body.columnconfigure(index=0, weight=1000)
        self.w_fr_body.rowconfigure(index=0, weight=1000)

        self.w_fr_foot.columnconfigure(index=0, weight=1000)
        self.w_fr_foot.columnconfigure(index=1, weight=1000)
        self.w_fr_foot.columnconfigure(index=2, weight=1000)
        self.w_fr_foot.columnconfigure(index=3, weight=1000)
        self.w_fr_foot.columnconfigure(index=4, weight=1000)
        self.w_fr_foot.columnconfigure(index=5, weight=1000)
        self.w_fr_foot.rowconfigure(index=0, weight=1000)

        # Variables
        self.w_var_data = []
        self.w_var_cat = tk.StringVar()
        self.w_var_flags = tk.StringVar()

        # Widgets
        self.w_la_title = ttk.Label(master=self.w_fr, text="Title", font="Arial 12 bold")

        self.w_bu_generate_id = ttk.Button(master=self.w_fr, text="Generate ID", command=self.generate_id_card)
        
        self.w_bu_copyid = ttk.Button(master=self.w_fr, text="Copy ID", command=self.copyid)
        self.w_bu_back = ttk.Button(master=self.w_fr, text="Back", command=self.back)
        self.w_bu_photo = ttk.Button(master=self.w_fr, text="Photo", command=self.photo)
        self.w_la_flags = ttk.Label(master=self.w_fr_flags, text="Flags")
        self.w_li_flags = tk.Listbox(master=self.w_fr_flags, selectmode=tk.SINGLE, relief=tk.GROOVE, exportselection=False)
        self.w_co_flags = ttk.Combobox(master=self.w_fr_flags, textvariable=self.w_var_flags, state="readonly")
        self.w_bu_add = ttk.Button(master=self.w_fr_flags, text="Add", command=self.add)
        self.w_bu_remove = ttk.Button(master=self.w_fr_flags, text="Remove", command=self.remove)
        self.w_la_data = []
        self.w_input_data = []
        self.w_bu_edit = ttk.Button(master=self.w_fr_foot, text="Edit", command=self.edit)
        self.w_bu_cancel = ttk.Button(master=self.w_fr_foot, text="Cancel", command=self.cancel)
        self.w_co_cat = ttk.Combobox(master=self.w_fr_foot, values=self.cats, textvariable=self.w_var_cat, state="readonly")
        self.w_bu_new = ttk.Button(master=self.w_fr_foot, text="New", command=self.new)
        self.w_bu_save = ttk.Button(master=self.w_fr_foot, text="Save", command=self.save)
        self.w_bu_delete = ttk.Button(master=self.w_fr_foot, text="Delete", command=self.delete)
        self.w_co_cat.current(0)
        self.show()

        # Scrollbars
        self.w_sc_flags = ttk.Scrollbar(master=self.w_fr_flags, orient="vertical", command=self.w_li_flags.yview)
        self.w_li_flags.config(yscrollcommand=self.w_sc_flags.set)


    def _pack_children(self):
        '''Packs & grids children frames and widgets of the DataEntry.'''
        self.w_la_title.grid(column=0, row=0, columnspan=2, sticky="nsew", padx=2, pady=2)
        self.w_bu_generate_id.grid(column=1,row=0,sticky="nsew",padx=2,pady=2)
        self.w_bu_copyid.grid(column=2, row=0, sticky="nsew", padx=2, pady=2)
        self.w_bu_back.grid(column=3, row=0, sticky="nsew", padx=2, pady=2)
        self.w_bu_photo.grid(column=0, row=1, sticky="nsew", padx=2, pady=2)
        self.w_fr_flags.grid(column=1, row=1, columnspan=4, sticky="nsew", padx=2, pady=2)
        self.w_fr_body.grid(column=0, row=2, columnspan=4, sticky="nsew", padx=2, pady=2)
        self.w_fr_data.grid(column=0, row=0, sticky="nsew")
        self.w_fr_foot.grid(column=0, row=3, columnspan=4, sticky="nsew", padx=2, pady=1)

        self.w_la_flags.grid(column=0, row=0, columnspan=4, sticky="nsew", padx=1, pady=1)
        self.w_li_flags.grid(column=0, row=1, columnspan=3, sticky="nsew", padx=1, pady=1)
        self.w_sc_flags.grid(column=3, row=1, sticky="nse", padx=1, pady=1)
        self.w_co_flags.grid(column=0, row=2, sticky="nsew", padx=1, pady=1)
        self.w_bu_add.grid(column=1, row=2, sticky="nsew", padx=1, pady=1)
        self.w_bu_remove.grid(column=2, row=2, sticky="nsew", padx=1, pady=1)

        self.w_bu_edit.grid(column=0, row=0, sticky="nsew", padx=1, pady=1)
        self.w_bu_cancel.grid(column=1, row=0, sticky="nsew", padx=1, pady=1)
        self.w_co_cat.grid(column=2, row=0, sticky="nsew", padx=1, pady=1)
        self.w_bu_new.grid(column=3, row=0, sticky="nsew", padx=1, pady=1)
        self.w_bu_save.grid(column=4, row=0, sticky="nsew", padx=1, pady=1)
        self.w_bu_delete.grid(column=5, row=0, sticky="nsew", padx=1, pady=1)


    def add(self, *args):
        '''Callback for when the flag add button is pressed.'''
        flag = self.w_var_flags.get()
        if flag not in self.w_li_flags.get(0, "end"):
            self.w_li_flags.insert("end", flag)


    def back(self, *args):
        '''Callback for when the back button is pressed.'''
        if "_id" in self.back_doc:
            self.last_doc, self.back_doc = self.back_doc, self.last_doc
            self._show(self.last_doc["_id"])

    def cancel(self, *args):
        '''Callback for when the cancel button is pressed.'''
        self.show()

    def show_id_window(self):
        button = self.w_bu_generate_id
        state = str(button.cget("state"))
        if state != "disabled":
            for child in button.winfo_children():
                child.destroy()
            window = tk.Toplevel(master=button)
            window.title("ID Generation")

            msg = ttk.Label(master=window)
            print_button = ttk.Button(master=window, text="Print")

            def show_image(image: Image):
                
                panel = tk.Label(window, image=image)
                panel.grid(column=0,row=0)

            def print_id_card():
                #TODO Link to self.hw.Hardware and print
                print('Printing ID Card..')

            #TODO: Add / get generated ID Card bitmap etc
            self.id_card_image = ImageTk.PhotoImage(Image.new('RGB', (400,640), (128,0,238)))

            show_image(self.id_card_image)

            print_button.config(command=print_id_card)
            msg.grid(column=0, row=0, sticky="nsew", padx=10, pady=10)
            print_button.grid(column=0, row=1, sticky="nsew", padx=10, pady=10)


    def generate_id_card(self, *args):
        #TODO Get active evacuee details and MAKE id card, store to self.current_id_card?
        self.show_id_window()
    
    def copyid(self, *args):
        '''Call back for when the copy id button is pressed.'''
        root = self.w_fr.winfo_toplevel()
        root.clipboard_clear()
        root.clipboard_append(self.last_doc.get("_id", ""))


    def delete(self, *args):
        '''Callback for when the delete button is pressed'''
        id = self.last_doc["_id"]
        parents = self.db.item_parents(item=id)
        if len(parents) > 0:
            self.db.item_delete(id=id, all=True, recur=True)
            self.last_doc = {}
            self.show()
            if self._delete != None:
                self._delete(id, parents)
        else:
            self.logger.error("Could not delete top level item")


    def edit(self, *args):
        '''Callback for when the edit button is pressed'''
        for entry, buttona, buttonb, hidden in zip(self.w_input_data, self.w_buttona_data, self.w_buttonb_data, self.w_hidden_data):
            if hidden == None:
                entry.config(state="normal")
            if buttona != None:
                buttona.config(state="normal")
            if buttonb != None:
                buttonb.config(state="normal")
        self.w_bu_photo.config(command=self.photo)
        self.w_bu_edit.config(state="disabled")
        self.w_bu_cancel.config(state="normal")
        self.w_bu_save.config(state="normal")
        self.w_bu_delete.config(state="normal")
        self.w_bu_add.config(state="normal")
        self.w_bu_remove.config(state="normal")
        self.w_co_flags.config(state="normal")
        if "category" in self.last_doc:
            flags = self.db.schema_flags(cat=self.last_doc["category"])
            if len(flags) > 0:
                self.w_co_flags['values'] = flags
                self.w_co_flags.current(0)


    def new(self, *args):
        '''Callback for when the new button is pressed.'''
        self.back_doc = self.last_doc
        self.last_doc = {"category": self.w_var_cat.get()}
        self.show()
        self.edit()
        self.w_bu_delete.config(state="disabled")


    def photo(self, *args):
        '''Callback for when the photo is pressed.'''
        window = tk.Toplevel(master=self.w_bu_photo)
        window.title("Photo")
        photomanager = mp.PhotoManager(level=self.level)

        def clear():
            '''Removes current photo from data pane.'''
            self.current_photo = None
            self.w_bu_photo.config(image="")
            self.w_bu_photo.image = ""

        def fetch_photo():
            '''Updates the photoframe with a new photo.'''
            try:
                img = ImageTk.PhotoImage(photomanager.take_photo())
                photoframe.config(image=img)
                photoframe.image = img
                window.after(250, fetch_photo)
            except:
                self.logger.error("Could not take photo. Webcam may be unavailable.")
        
        def on_close():
            '''Callback for when the window is closed.'''
            photomanager.destroy()
            window.destroy()

        def update():
            '''Pushes current photo to data pane.'''
            self.current_photo = photomanager.take_photo()
            img = ImageTk.PhotoImage(self.current_photo)
            self.w_bu_photo.config(image=img)
            self.w_bu_photo.image = img

        photoframe = ttk.Label(master=window)
        clearbut = ttk.Button(master=window, text="Clear", command=clear)
        updatebut = ttk.Button(master=window, text="Update", command=update)

        window.columnconfigure(index=0, weight=1000)
        window.columnconfigure(index=1, weight=1000)
        window.rowconfigure(index=0, weight=1000)
        window.rowconfigure(index=1, weight=1000)

        photoframe.grid(column=0, row=0, columnspan=2, sticky='nsew', padx=2, pady=2)
        clearbut.grid(column=0, row=1, sticky='nsew', padx=2, pady=2)
        updatebut.grid(column=1, row=1, sticky='nsew', padx=2, pady=2)

        window.protocol("WM_DELETE_WINDOW", on_close)
        fetch_photo()


    def read(self, event: tk.Event, source: str):
        '''Callback for when read field's read button is pressed.
        
        event: The tkinter event object associated with the callback.
        source: The source to read from.
        '''
        button = event.widget
<<<<<<< HEAD
        state = str(button.cget("state"))
        if state != "disabled":
            row = self.w_buttona_data.index(button)
            entry = self.w_input_data[row]
            field = self.w_la_data[row]
            for child in button.winfo_children():
                child.destroy()
            window = tk.Toplevel(master=button)
            window.title(field.cget("text"))

            if source == "WEIGHT":
                import random
                
                msg = ttk.Label(master=window)
                getbutton = ttk.Button(master=window, text="Update")

                def read_weight(*args):
                    '''Reads the current weight from another device.'''
                    reading = round(80+random.random()*10, 2)
                    msg.config(text=str(reading))
                    window.after(500, read_weight)

                def commit_weight(*args):
                    '''Inserts current weight into data pane.'''
                    entry.delete(0, "end")
                    entry.insert(0, msg.cget('text'))

                read_weight()
                getbutton.config(command=commit_weight)
                msg.grid(column=0, row=0, sticky="nsew", padx=10, pady=10)
                getbutton.grid(column=0, row=1, sticky="nsew", padx=10, pady=10)
=======
        row = self.w_buttona_data.index(button)
        entry = self.w_input_data[row]
        field = self.w_la_data[row]
        for child in button.winfo_children():
            child.destroy()
        window = tk.Toplevel(master=button)
        window.title(field.cget("text"))

        if source == "WEIGHT":
            import random
            
            msg = tk.Label(master=window, font="Arial 14 bold")
            getbutton = tk.Button(master=window, text="Update", font="Arial 14 bold")

            def read_weight(*args):
                '''Reads the current weight from another device.'''
                #reading = round(90+random.random()*5, 2)
                self.read_scales()
                reading = self.last_weight
                msg.config(text=str(reading))
                window.after(50, read_weight)

            def commit_weight(*args):
                '''Inserts current weight into data pane.'''
                entry.delete(0, "end")
                entry.insert(0, msg.cget('text'))

            read_weight()
            getbutton.config(command=commit_weight)
            msg.grid(column=0, row=0, sticky="nsew", padx=10, pady=10)
            getbutton.grid(column=0, row=1, sticky="nsew", padx=10, pady=10)
>>>>>>> f8e72cce


    def readlist(self, event: tk.Event, source: str):
        '''Callback for when list field's read button is pressed.
        
        event: The tkinter event object associated with the callback.
        source: The source to read from.
        '''
        button = event.widget
        state = str(button.cget("state"))
        if state != "disabled":
            row = self.w_buttonb_data.index(button)
            entry = self.w_input_data[row]
            field = self.w_la_data[row]
            for child in button.winfo_children():
                child.destroy()
            window = tk.Toplevel(master=button)
            window.title(field.cget("text"))

            if source == "IDS":
                cur_id = self.last_doc.get("_id","")
                parents = self.db.item_parents(item=cur_id)
                base = self.db.item_get(id=parents[0]) if len(parents) > 0 else self.db.items_query(cat="Evacuation", selector={"Display Name":{"$eq":"DEHC"}}, fields=["_id", "Display Name"])[0]

                listids = [] if self.w_hidden_data[row] == "" else self.w_hidden_data[row]

                def addname():
                    '''Callback when tree -> list button is pressed.'''
                    id, name = tree.tree_get()
                    if name not in namelist.get(0, "end"):
                        listids.append(id)
                        namelist.insert("end", name)

                def removename():
                    '''Callback when tree <- list button is pressed.'''
                    indexes = namelist.curselection()
                    if len(indexes) > 0:
                        index, *_ = indexes
                        listids.pop(index)
                        namelist.delete(index)

                def submit(*args):
                    '''Submits current list to the data pane.'''
                    entry.config(values=namelist.get(0,"end"))
                    entry.current(0)
                    self.w_hidden_data[row] = listids

                tree = SearchTree(master=window, db=self.db, base=base, cats=self.cats, level=self.level, prepare=True, style="top.Treeview")
                namelistlb = ttk.Label(master=window, text="Guardians")
                namelist = tk.Listbox(master=window, selectmode=tk.SINGLE)
                for name in entry['values']:
                    namelist.insert("end", name)
                addbut = ttk.Button(master=window, text="→", command=addname)
                removebut = ttk.Button(master=window, text="←", command=removename)
                scanbut = ttk.Button(master=window, text="Scan")
                submitbut = ttk.Button(master=window, text="Update", command=submit)

                window.columnconfigure(0, weight=1000)
                window.columnconfigure(1, weight=1000)
                window.columnconfigure(2, weight=1000)
                window.columnconfigure(3, weight=1000)
                window.columnconfigure(4, weight=1000)
                window.columnconfigure(5, weight=1000)
                window.rowconfigure(0, weight=1, minsize=25)
                window.rowconfigure(1, weight=1000)
                window.rowconfigure(2, weight=1000)

                tree.grid(column=0, row=0, rowspan=3, sticky="nsew", padx=2, pady=2)
                addbut.grid(column=1, row=1, sticky="nsew", padx=2, pady=2)
                removebut.grid(column=1, row=2, sticky="nsew", padx=2, pady=2)
                namelistlb.grid(column=2, row=0, sticky="nsew", padx=2, pady=2)
                namelist.grid(column=2, row=1, rowspan=2, sticky="nsew", padx=2, pady=2)
                scanbut.grid(column=3, row=1, sticky="nsew", padx=2, pady=2)
                submitbut.grid(column=3, row=2, sticky="nsew", padx=2, pady=2)
            
            elif source == "PHYSIDS":

                def addid():
                    '''Callback when add button is pressed.'''
                    id = idvar.get()
                    if id not in idlist.get(0, "end") and len(id) > 0:
                        idlist.insert("end", id)
                        identry.delete(0, "end")

                def removeid():
                    '''Callback when remove button is pressed.'''
                    indexes = idlist.curselection()
                    if len(indexes) > 0:
                        index, *_ = indexes
                        idlist.delete(index)

                def getNFCorBarcode():
                    result = ''
                    if self.hardware is not None:
                        nfcResult = self.hardware.getCurrentNFCUID()
                        barcodeResult = self.hardware.getCurrentBarcode()
                        print(f'Barcode result: {barcodeResult}')
                        if nfcResult == '':
                            if barcodeResult != '':
                                result = barcodeResult
                        if barcodeResult == '':
                            if nfcResult != '':
                                result = nfcResult
                    else:
                        print('Hardware is None')
                    idvar.set(result)

                def submit():
                    '''Callback when submit button is pressed.'''
                    values = idlist.get(0,"end")
                    entry.config(values=values)
                    entry.current(0)
                    self.w_hidden_data[row] = values

                idvar = tk.StringVar()
                idlistlb = ttk.Label(master=window, text="Physical IDs")
                idlist = tk.Listbox(master=window, selectmode=tk.SINGLE)
                for id in entry['values']:
                    idlist.insert("end", id)
                identry = ttk.Entry(master=window, textvariable=idvar)
                addbut = ttk.Button(master=window, text="Add", command=addid)
                removebut = ttk.Button(master=window, text="Remove", command=removeid)
                scanbut = ttk.Button(master=window, text="Scan", command=getNFCorBarcode)
                submitbut = ttk.Button(master=window, text="Update", command=submit)

                window.columnconfigure(0, weight=1000)
                window.columnconfigure(1, weight=1000)
                window.columnconfigure(2, weight=1000)
                window.rowconfigure(0, weight=1, minsize=17)
                window.rowconfigure(1, weight=1, minsize=25)
                window.rowconfigure(2, weight=1000)
                window.rowconfigure(3, weight=1000)

                idlistlb.grid(column=0, row=0, columnspan=3, sticky="nsew", padx=2, pady=2)
                idlist.grid(column=0, row=1, rowspan=3, sticky="nsew", padx=2, pady=2)
                identry.grid(column=1, row=1, columnspan=2, sticky="nsew", padx=2, pady=2)
                addbut.grid(column=1, row=2, sticky="nsew", padx=2, pady=2)
                removebut.grid(column=1, row=3, sticky="nsew", padx=2, pady=2)
                scanbut.grid(column=2, row=2, sticky="nsew", padx=2, pady=2)
                submitbut.grid(column=2, row=3, sticky="nsew", padx=2, pady=2)


    def remove(self, *args):
        '''Callback for when the flag remove button is pressed'''
        self.w_li_flags.delete(self.w_li_flags.curselection())


    def save(self, *args):
        '''Callback for when the save button is pressed.'''
        doc = self.last_doc
        physid = None
        schema = self.db.schema_schema(cat=self.last_doc["category"])
        for index, (field, info) in enumerate(schema.items()):
            if self.w_hidden_data[index] == None:
                value = self.w_var_data[index].get()
            else:
                if info.get('type','') == 'list' and info.get('source') == 'PHYSIDS':
                    physid = self.w_hidden_data[index]
                    value = ""
                else:
                    value = self.w_hidden_data[index]
            if info['required'] == True and value == "":
                break
            doc[field] = value
        else:
            doc["flags"] = list(self.w_li_flags.get(0, "end"))
            if "_id" in doc:
                self.db.item_edit(id=doc["_id"], data=doc)
                id = None
            else:
                doc["_id"] = self.db.item_create(cat=doc["category"], doc=doc)
                id = doc["_id"]
            if physid != None:
                self.db.ids_edit(item=doc["_id"], ids=physid)
            if self.current_photo != None:
                self.db.photo_save(item=doc["_id"], img=self.current_photo)
            else:
                if self.last_photo != None:
                    self.db.photo_delete(item=doc["_id"])
            if self._save != None:
                self._save(id)
            self.back_doc = self.last_doc
            self.last_doc = doc
            return True
        self.logger.error("Could not save item because required fields are missing")
        return False


    def show(self, doc: dict = None):
        '''Displays a new document.
        
        doc: The document to display. If omitted, the previous document will be used.
        '''
        if doc != None:
            if self.last_doc != doc:
                self.back_doc = self.last_doc
                self.last_doc = doc
            id = self.last_doc.get("_id", "")
            self.last_photo = self.db.photo_load(item=id)

        for child in self.w_fr_data.winfo_children():
            child.destroy()
        self.w_bu_photo.config(image="")
        self.current_photo = self.last_photo
        self.w_li_flags.delete(0, "end")
        self.w_co_flags.set("")
        self.w_co_flags['values'] = []

        self.w_var_data = []
        self.w_la_data = []
        self.w_input_data = []
        self.w_buttona_data = []
        self.w_buttonb_data = []
        self.w_hidden_data = []

        self.w_bu_photo.config(command="")
        self.w_bu_edit.config(state="disabled")
        self.w_bu_cancel.config(state="disabled")
        self.w_bu_save.config(state="disabled")
        self.w_bu_delete.config(state="disabled")
        self.w_bu_add.config(state="disabled")
        self.w_bu_remove.config(state="disabled")
        self.w_co_flags.config(state="disabled")

        if len(self.last_doc) > 0:
            self.w_bu_edit.config(state="normal")
            cat = self.last_doc["category"]
            schema = self.db.schema_schema(cat=cat)
            title = f"{self.last_doc.get(self.db.schema_name(cat=cat), cat)} ({self.last_doc.get('_id','New')})"
            self.w_la_title.config(text=title)
            self.w_fr_data.columnconfigure(index=0, weight=1000)
            self.w_fr_data.columnconfigure(index=1, weight=1000)
            self.w_fr_data.columnconfigure(index=2, weight=1000)
            self.w_fr_data.columnconfigure(index=3, weight=1000)

            for index, (field, info) in enumerate(schema.items()):
                value = self.last_doc.get(field, "")
                var = tk.StringVar()
                var.set(value)
                label = ttk.Label(master=self.w_fr_data, text=field, justify=tk.LEFT, anchor="w")

                w_type = info['type']

                if w_type == "text":
                    entry = ttk.Entry(master=self.w_fr_data, textvariable=var, state="disabled")
                    buttona = None
                    buttonb = None
                    hidden = None

                elif w_type == "option":
                    entry = ttk.Combobox(master=self.w_fr_data, textvariable=var, values=info['options'], state="disabled")
                    buttona = None
                    buttonb = None
                    hidden = None

                elif w_type == "read":
                    entry = ttk.Entry(master=self.w_fr_data, textvariable=var, state="disabled")
                    buttona = ttk.Button(master=self.w_fr_data, text="Read", state="disabled")
                    source = info['source']
                    if source == "WEIGHT":
                        buttona.bind("<Button-1>", lambda e: self.read(event=e, source="WEIGHT"))
                    buttonb = None
                    hidden = None

                elif w_type == "list":
                    source = info['source']
                    if value != "":
                        names = [item["Display Name"] for item in self.db.items_get(ids=value, fields=["Display Name"])]
                    else:
                        last_id = self.last_doc.get("_id", "")
                        if last_id != "" and source == "PHYSIDS":
                            names = self.db.ids_get(item=self.last_doc["_id"])
                            value = names
                        else:
                            names = []
                    
                    entry = ttk.Combobox(master=self.w_fr_data, values=names, state="readonly")
                    if len(entry['values']) > 0:
                        entry.current(0)
                    
                    buttonb = ttk.Button(master=self.w_fr_data, text="Edit", state="disabled")
                    if source == "IDS":
                        buttonb.bind("<Button-1>", lambda e: self.readlist(event=e, source="IDS"))
                        buttona = ttk.Button(master=self.w_fr_data, text="Show", state="normal")
                        buttona.bind("<Button-1>", lambda e: self.showlist(event=e, source="IDS"))
                    elif source == "PHYSIDS":
                        buttonb.bind("<Button-1>", lambda e: self.readlist(event=e, source="PHYSIDS"))
                    else:
                        buttona = None
                    hidden = value

                elif w_type == "sum":
                    entry = ttk.Entry(master=self.w_fr_data)
                    if self.last_doc.get('_id','') != "":
                        children = self.db.container_children_all(container=self.last_doc["_id"], cat=info['cat'], result="DOC")
                        target = info['target']
                        default = info.get('default', 0)
                        items = []
                        defaulted = False
                        for child in children:
                            value = child.get(target, "")
                            if value == "":
                                value = default
                                defaulted = True
                            items.append(float(value))
                        itemsum = f"{sum(items):.1f}" if len(items) > 0 else ""
                        if defaulted == True:
                            itemsum += "*"
                        entry.insert(0, itemsum)
                    entry.config(state="disabled")
                    buttona = None
                    buttonb = None
                    hidden = ""
                
                elif w_type == "count":
                    entry = ttk.Entry(master=self.w_fr_data)
                    if self.last_doc.get('_id','') != "":
                        children = self.db.container_children_all(container=self.last_doc["_id"], cat=info['cat'], result="DOC")
                        counts = len(children)
                        entry.insert(0, counts)
                    entry.config(state="disabled")
                    buttona = None
                    buttonb = None
                    hidden = ""

                else:
                    entry = ttk.Label(master=self.w_fr_data)
                    buttona = None
                    buttonb = None
                    hidden = None

                label.grid(column=0, row=index, sticky="nsew", padx=1, pady=1)

                if buttona != None:
                    if buttonb != None:
                        entry.grid(column=1, row=index, sticky="nsew", padx=1, pady=1)
                        buttona.grid(column=2, row=index, sticky="nsew", padx=1, pady=1)
                        buttonb.grid(column=3, row=index, sticky="nsew", padx=1, pady=1)
                    else:
                        entry.grid(column=1, row=index, columnspan=2, sticky="nsew", padx=1, pady=1)
                        buttona.grid(column=3, row=index, sticky="nsew", padx=1, pady=1)
                else:
                    if buttonb != None:
                        entry.grid(column=1, row=index, columnspan=2, sticky="nsew", padx=1, pady=1)
                        buttonb.grid(column=3, row=index, sticky="nsew", padx=1, pady=1)
                    else:
                        entry.grid(column=1, row=index, columnspan=3, sticky="nsew", padx=1, pady=1)

                self.w_var_data.append(var)
                self.w_la_data.append(label)
                self.w_input_data.append(entry)
                self.w_buttona_data.append(buttona)
                self.w_buttonb_data.append(buttonb)
                self.w_hidden_data.append(hidden)
            
            if self.current_photo != None:
                img = ImageTk.PhotoImage(self.current_photo)
                self.w_bu_photo.config(image=img)
                self.w_bu_photo.image = img

            flags = self.last_doc.get("flags", [])
            flags.sort()
            
            for index, flag in enumerate(flags):
                self.w_li_flags.insert(index, flag)
            
            if len(flags) > 0:
                self.w_li_flags.selection_set(0)


    def showlist(self, event: tk.Event, source: str):
        '''Callback for when the 'show' button is pressed for a given list field.
        
        event: The tkinter event object associated with the callback.
        source: The source to read from.
        '''
        button = event.widget
        state = str(button.cget("state"))
        if state != "disabled":
            row = self.w_buttona_data.index(button)
            entry = self.w_input_data[row]
            hidden = self.w_hidden_data[row]
            if source == "IDS":
                if len(entry['values']) > 0:
                    id = hidden[entry.current()]
                    self._show(id)


    def __del__(self):
        '''Runs when DataEntry object is deleted.'''
        self.logger.debug("DataEntry object destroyed")


# ----------------------------------------------------------------------------

class SearchTree(SuperWidget):
    '''A SuperWidget representing a searchable tree.
    
    base: The id of the tree's root node.
    cats: The categories which may be searched using this SearchTree.
    db: The database object which the widget uses for database transactions.
    headings: A mapping of column names -> column IDs in the search tree.
    logger: The logger object used for logging.
    master: The widget that the SearchTree's component widgets will be instantiated under.
    ops: The operations that can be used in searches.
    search_result: The contents of the last search result.
    selection: The last selected element of the tree.
    summables: A list of summable fields defined in the database schema.
    summation: Whether or not to sum summable fields in the tree.
    style: The style to use for the tree's appearence.
    _select: If present, a callback function that triggers when a tree item is selected.
    '''

    def __init__(self, master: tk.Misc, db: md.DEHCDatabase, base: dict, *, cats: list = [], level: str = "NOTSET", prepare: bool = True, select: Callable = None, style: str = ""):
        '''Constructs a SearchTree object.
        
        master: The widget that the SearchTree's component widgets will be instantiated under.
        db: The database object which the widget uses for database transactions.
        base: The document of the item upon which the tree is initially based.
        cats: The categories of items that can be searched.
        level: Minimum level of logging messages to report; "DEBUG", "INFO", "WARNING", "ERROR", "CRITICAL", "NONE".
        prepare: If true, automatically prepares widgets for packing.
        select: If present, a callback function that triggers when a tree item is selected.
        style: The style to use for the tree's appearence.
        '''
        super().__init__(master=master, db=db, level=level)

        self.cats = cats
        self.ops = ["=", "<", ">", "≤", "≥", "≠", "≈"]

        self._select = select

        self.base = base
        self.headings = {}
        self.selection = None
        self.search_result = None
        self.summables = self.db.schema_sums()
        self.summation = False
        self.style = style

        if prepare == True:
            self.prepare()


    def prepare(self):
        '''Constructs the frames and widgets of the SearchTree.'''
        # Frames & Canvas
        self.w_fr_search = ttk.Frame(master=self.w_fr)

        self.w_fr.columnconfigure(0, weight=500)
        self.w_fr.columnconfigure(1, weight=1, minsize=16)
        self.w_fr.columnconfigure(2, weight=1000)
        self.w_fr.columnconfigure(3, weight=1, minsize=16)
        self.w_fr.rowconfigure(0, weight=1, minsize=25)
        self.w_fr.rowconfigure(1, weight=1000)
        self.w_fr.rowconfigure(2, weight=1, minsize=17)

        self.w_fr_search.columnconfigure(0, weight=1000)
        self.w_fr_search.columnconfigure(1, weight=1000)
        self.w_fr_search.columnconfigure(2, weight=1000)
        self.w_fr_search.columnconfigure(3, weight=1000)
        self.w_fr_search.columnconfigure(4, weight=1000)
        self.w_fr_search.columnconfigure(5, weight=1000)
        self.w_fr_search.rowconfigure(0, weight=1000)

        # Variables
        self.w_var_cat = tk.StringVar()
        self.w_var_cat.trace("w", self.search_cat)
        self.w_var_field = tk.StringVar()
        self.w_var_op = tk.StringVar()
        self.w_var_value = tk.StringVar()
        self.w_var_summation = tk.IntVar()
        self.w_var_summation.trace("w", self.summation_toggle)

        # Widgets
        self.w_co_cat = ttk.Combobox(master=self.w_fr_search, values=self.cats, textvariable=self.w_var_cat, state="readonly")
        self.w_co_field = ttk.Combobox(master=self.w_fr_search, textvariable=self.w_var_field, state="readonly")
        self.w_co_op = ttk.Combobox(master=self.w_fr_search, value=self.ops, textvariable=self.w_var_op, state="readonly")
        self.w_en_value = ttk.Entry(master=self.w_fr_search, textvariable=self.w_var_value)
        self.w_bu_search = ttk.Button(master=self.w_fr_search, text="Search", command=self.search)
        self.w_bu_scan = ttk.Button(master=self.w_fr_search, text="Scan", command=self.scan)
        self.w_li_search = tk.Listbox(master=self.w_fr, selectmode=tk.SINGLE, relief=tk.GROOVE, exportselection=False)
        self.w_tr_tree = ttk.Treeview(master=self.w_fr, columns=list(range(1,len(self.summables)+2)), show="tree", selectmode="browse", style=self.style)
        self.w_ch_summation = ttk.Checkbutton(master=self.w_fr, variable=self.w_var_summation, text="Show Sums?")
        if self.style == "bottom.Treeview":
            self.w_li_search.configure(bg="#fcf0cf")

        self.w_li_search.bind("<<ListboxSelect>>", self.search_select)
        self.w_tr_tree.bind("<<TreeviewSelect>>", self.tree_select)
        self.w_tr_tree.bind("<<TreeviewOpen>>", lambda *_: self.tree_open())
        self.w_tr_tree.bind("<Button-3>", self.tree_rebase)

        self.w_co_cat.current(0)
        self.w_co_field.current(1)
        self.w_co_op.current(0)
        self.w_tr_tree.column(column="#0", anchor=tk.E, stretch=False, width=300)
        self.w_tr_tree.heading("#0", text="Item")
        for index, field in enumerate(self.summables):
            headname = field
            headid = index+1
            self.headings[headname] = index
            self.w_tr_tree.column(column=headid, anchor=tk.E, stretch=False, width=120)
            self.w_tr_tree.heading(headid, text=headname)
        self.w_tr_tree.column(column=len(self.summables)+1, anchor=tk.E, stretch=False, width=120)
        self.w_tr_tree.heading(len(self.summables)+1, text="Flags")

        # Scrollbars
        self.w_sc_tree = ttk.Scrollbar(master=self.w_fr, orient="vertical", command=self.w_tr_tree.yview)
        self.w_tr_tree.config(yscrollcommand=self.w_sc_tree.set)
        self.w_sc_search = ttk.Scrollbar(master=self.w_fr, orient="vertical", command=self.w_li_search.yview)
        self.w_li_search.config(yscrollcommand=self.w_sc_search.set)

        # Misc
        self.tree_refresh()
        self.w_tr_tree.selection_set(self.base["_id"])
        


    def _pack_children(self):
        '''Packs & grids children frames and widgets of the SearchTree.'''
        # Frames & Canvas
        self.w_fr_search.grid(column=0, row=0, columnspan=4, sticky="nsew")

        # Widgets
        self.w_co_cat.grid(column=0, row=0, sticky="nsew", padx=1, pady=1)
        self.w_co_field.grid(column=1, row=0, sticky="nsew", padx=1, pady=1)
        self.w_co_op.grid(column=2, row=0, sticky="nsew", padx=1, pady=1)
        self.w_en_value.grid(column=3, row=0, sticky="nsew", padx=1, pady=1)
        self.w_bu_search.grid(column=4, row=0, sticky="nsew", padx=1, pady=1)
        self.w_bu_scan.grid(column=5, row=0, sticky="nsew", padx=1, pady=1)
        self.w_li_search.grid(column=0, row=1, rowspan=2, sticky="nsew", padx=1, pady=1)
        self.w_sc_search.grid(column=1, row=1, rowspan=2, sticky="nse", padx=1, pady=1)
        self.w_tr_tree.grid(column=2, row=1, sticky="nsew", padx=1, pady=1)
        self.w_sc_tree.grid(column=3, row=1, sticky="nse", padx=1, pady=1)
        self.w_ch_summation.grid(column=2, row=2, columnspan=2, sticky="nsew", padx=1, pady=1)


    def scan(self, *args):
        '''Callback for when the scan button is pressed.'''
        window = tk.Toplevel(master=self.w_bu_scan)
        window.title("Scan")
        
        def scan():
            self.logger.info("You pressed SCAN.")

        def find():
            physid = input_var.get()
            id, *_ = self.db.ids_find(physid=physid)
            self.tree_focus(goal=id, rebase=True)

        window.bind("<Enter>", lambda *_: find())
        input_var = tk.StringVar()
        input_box = ttk.Entry(master=window, textvariable=input_var)
        scan_button = ttk.Button(master=window, text="Scan", command=scan)
        find_button = ttk.Button(master=window, text="Find", command=find)

        window.columnconfigure(0, weight=1000)
        window.columnconfigure(1, weight=1000)
        window.rowconfigure(0, weight=1000)
        window.rowconfigure(1, weight=1000)

        input_box.grid(column=0, row=0, columnspan=2, sticky="nsew", padx=2, pady=2)
        scan_button.grid(column=0, row=1, sticky="nsew", padx=2, pady=2)
        find_button.grid(column=1, row=1, sticky="nsew", padx=2, pady=2)


    def search(self, *args):
        '''Callback for when the search button is pressed.'''
        cat = self.w_var_cat.get()
        field = self.w_var_field.get()
        value = self.w_var_value.get()
        opvalue = {
            "=": {"$eq": value}, 
            "<": {"$lt": value}, 
            ">": {"$gt": value}, 
            "≤": {"$lte": value},
            "≥": {"$gte": value}, 
            "≠": {"$ne": value},
            "≈": {"$regex": value}
            }[self.w_var_op.get()]
        selector = {field: opvalue}
        name = self.db.schema_name(cat=cat)
        fields = ["_id", name]
        sort = [{key: 'asc'} for key in self.db.schema_keys(cat=cat)]
        self.search_result = self.db.items_query(cat=cat, selector=selector, fields=fields, sort=sort)
        self.w_li_search.delete(0, "end")
        for index, result in enumerate(self.search_result):
            self.w_li_search.insert(index, result[name])


    def search_cat(self, *args):
        '''Callback for when the search category is changed.'''
        cat = self.w_var_cat.get()
        fields = ['_id']+self.db.schema_fields(cat=cat)

        # Searching by IDS and PHYSIDS fields doesn't work, so hide them:
        for field, info in self.db.schema_schema(cat=cat).items():
            if info.get('source','') in ["IDS", "PHYSIDS"]:
                fields.remove(field)

        self.w_co_field['values'] = fields
        self.w_co_field.current(1)


    def search_select(self, *args):
        '''Callback for when an item in the search is clicked.'''
        event, = args
        selected = event.widget.curselection()
        if len(selected) == 1:
            index, = selected
            id = self.search_result[index]["_id"]
            self.tree_focus(goal=id, rebase=True)


    def summation_toggle(self, *args):
        '''Callback for when the summation checkbox is toggled.'''
        state = self.w_var_summation.get()
        if state == 0:
            self.summation = False
            self.w_tr_tree.config(show="tree")
        elif state == 1:
            self.summation = True
            self.w_tr_tree.config(show="tree headings")
        self.tree_refresh()


    def tree_focus(self, goal: str, rebase: bool = False):
        '''Selects a node in the tree, opening parent nodes as required.
        
        goal: The node to select.
        rebase: If true, will rebase in attempt to find focus item.
        '''
        path = self.db.item_parents_all(item=goal)
        path.reverse()
        old_base = self.base
        while True:
            for step in path:
                if self.w_tr_tree.exists(item=step):
                    self.tree_open(node=step)
            if self.w_tr_tree.exists(item=goal):
                self.w_tr_tree.selection_set(goal)
                self.w_tr_tree.see(item=goal)
            elif rebase == True and len(path) > 0:
                if self.base != path[0]:
                    self.base = self.db.item_get(id=path[0])
                    self.tree_refresh()
                    continue
                else:
                    self.base = old_base
                    self.tree_refresh()
            break


    def tree_get(self):
        '''Returns a tuple consisting of the currently selected node's id and name.'''
        id, *_ = self.w_tr_tree.selection()
        name = self.w_tr_tree.item(item=id)['text']
        return (id, name)


    def tree_insert(self, parent: str, iid: str, text: str, values: list = []):
        '''Inserts a node into the tree view.
        
        parent: The id of the parent node in the tree.
        iid: The id of the node being inserted.
        text: The text of the node.
        values: The values to put in the nodes's columns.
        '''
        self.w_tr_tree.insert(parent=parent, index=1000000, iid=iid, text=text, values=values)
        if len(self.db.container_children(container=iid)) > 0:
            self.w_tr_tree.insert(parent=iid, index=1000000, iid=iid+"_stub")


    def tree_rebase(self, *args):
        '''Callback for when the tree is rebased using right-click.'''
        event, = args
        target = event.widget.identify_row(event.y)
        self.w_tr_tree.selection_set(target)
        if self.w_tr_tree.parent(target) == "":
            parents = self.db.item_parents(item=target, result="DOC")
            if len(parents) > 0:
                self.base, *_ = parents
        else:
            self.base = self.db.item_get(id=target)
        self.tree_refresh()
        self.tree_open(target)


    def tree_refresh(self):
        '''Refreshes the tree view.'''
        base_id = self.base["_id"]
        self.selection = self.w_tr_tree.selection()
        self.w_tr_tree.delete(*self.w_tr_tree.get_children(item=""))
        if self.db.item_exists(id=base_id):
            base_name = self.base[self.db.schema_name(id=base_id)]
            self.tree_insert(parent="", iid=base_id, text=base_name)
            self.tree_sum(node=base_id)
            if len(self.selection) == 1:
                selection, = self.selection
                self.tree_focus(goal=selection, rebase=True)


    def tree_select(self, *args):
        '''Callback for when an item in the tree is selected.'''
        event, = args
        self.selection = event.widget.selection()
        if self._select != None:
            if len(self.selection) == 1:
                id, = self.selection
                doc = self.db.item_get(id=id, lazy=True)
                self._select(doc)


    def tree_open(self, node: str = None):
        '''Open a node on the tree view.
        
        node: The node to open. If omitted, opens currently selected node.
        '''
        self.logger.debug("Tree opened")
        start_time = time.perf_counter()
        self.selection = self.w_tr_tree.selection()
        if node != None:
            id = node
        elif self.w_tr_tree.focus() != "":
            id = self.w_tr_tree.focus()
        elif len(self.selection) == 1:
            id, = self.selection
        else:
            id = None
            raise RuntimeError("Unable to open tree nodes")

        children = self.db.container_children(container=id, result="DOC")
        self.logger.debug("Container Load finished at  %.5f" % (time.perf_counter() - start_time)  )
        children.sort(key=lambda doc: (doc["category"], doc[self.db.schema_name(cat=doc["category"])]))
        self.logger.debug("Children sort finished at  %.5f" % (time.perf_counter() - start_time)  )
        self.w_tr_tree.delete(*self.w_tr_tree.get_children(item=id))
        for child in children:
            child_id = child["_id"]
            child_name = child[self.db.schema_name(id=child_id)]
            self.tree_insert(parent=id, iid=child_id, text=child_name)
            self.tree_sum(node=child_id)
        self.w_tr_tree.item(item=id, open=True)
        self.logger.debug("Tree open finished in %.5f" % (time.perf_counter() - start_time)  )


    def tree_sum(self, node: str):
        '''Sums and displays summable fields of a node.
        
        node: The node to display sums of.
        '''
        if self.summation == True:
            schema = self.db.schema_schema(id=node)
            values = [""]*(len(self.summables)+1)
            doc = self.db.item_get(id=node)
            all_children = self.db.container_children_all(container=node, result="DOC")
            
            for field, info in schema.items():
                if field in self.summables:
                    defaulted = False

                    if info['type'] == "sum":
                        children = [child for child in all_children if child['category'] in info['cat']]
                        target = info['target']
                        default = info.get('default', 0)
                        items = []
                        for child in children:
                            value = child.get(target, "")
                            if value == "":
                                value = default
                                defaulted = True
                            items.append(float(value))
                        itemsum = f"{sum(items):.1f}" if len(items) > 0 else ""
                    elif info['type'] == "count":
                        children = [child for child in all_children if child['category'] in info['cat']]
                        itemsum = len(children)
                    else:
                        value = doc.get(field, "")
                        if value == "":
                            value = info.get('default', 0)
                            defaulted = True
                        itemsum = f"{float(value):.1f}"

                    if defaulted == True:
                        itemsum += "*"
                    values[self.headings[field]] = itemsum

            all_flags = []
            for child in [doc]+all_children:
                flags = child.get("flags",[])
                all_flags.extend(flags)
            all_flags = list(dict.fromkeys(all_flags))
            minilist = ""
            for flag in all_flags:
                minilist += f"{flag[:2]}"
            values[len(self.summables)] = minilist

            self.w_tr_tree.item(item=node, values=values)



    def __del__(self):
        '''Runs when SearchTree object is deleted.'''
        self.logger.debug("SearchTree object destroyed")


# ----------------------------------------------------------------------------

class ContainerManager(SuperWidget):
    '''A SuperWidget representing a container manager.
    
    bookmarks: Dictionary describing where to base trees when bookmark buttons are pressed.
    cats: The categories which may be searched using this ContainerManager.
    db: The database object which the widget uses for database transactions.
    level: Minimum level of logging messages to report; "DEBUG", "INFO", "WARNING", "ERROR", "CRITICAL", "NONE".
    logger: The logger object used for logging.
    master: The widget that the ContainerManager's component widgets will be instantiated under.
    ops: The operations that can be used in seraches.
    select: If present, a callback function that triggers when a tree item is selected.
    '''

    def __init__(self, master: tk.Misc, db: md.DEHCDatabase, topbase: dict, botbase: dict,  *, bookmarks: str = "bookmarks.json", cats: list = [], level: str = "NOTSET", prepare: bool = True, select: Callable = None):
        '''Constructs a ContainerManager object.
        
        master: The widget that the ContainerManager's component widgets will be instantiated under.
        db: The database object which  the widget uses for database transactions.
        topbase: The document of the item upon which the top tree is initially based.
        botbase: The document of the item upon which the bottom tree is initially based.
        bookmarks: Relative filepath to the bookmarks definition file.
        cats: The categories of items that can be searched.
        level: Minimum level of logging messages to report; "DEBUG", "INFO", "WARNING", "ERROR", "CRITICAL", "NONE".
        ops: The operations that can be used in seraches.
        prepare: If true, automatically prepares widgets for packing.
        select: If present, a callback function that triggers when a tree item is selected.
        '''
        super().__init__(master=master, db=db, level=level)

        self.topbase = topbase
        self.botbase = botbase
        self.cats = cats
        self.level = level
        self.select = select

        with open(bookmarks, "r") as f:
            self.bookmarks = json.loads(f.read())

        if prepare == True:
            self.prepare()


    def prepare(self):
        '''Constructs the frames and widgets of the ContainerManager.'''
        # Frames
        self.w_fr_bookmarks = ttk.Frame(master=self.w_fr)
        
        # Widgets
        self.w_bu_bm1 = ttk.Button(master=self.w_fr_bookmarks, text=self.bookmarks["1"]["name"], command=lambda *_: self.bookmark(preset="1"))
        self.w_bu_bm2 = ttk.Button(master=self.w_fr_bookmarks, text=self.bookmarks["2"]["name"], command=lambda *_: self.bookmark(preset="2"))
        self.w_bu_bm3 = ttk.Button(master=self.w_fr_bookmarks, text=self.bookmarks["3"]["name"], command=lambda *_: self.bookmark(preset="3"))
        self.w_bu_bm4 = ttk.Button(master=self.w_fr_bookmarks, text=self.bookmarks["4"]["name"], command=lambda *_: self.bookmark(preset="4"))
        self.w_la_top = ttk.Label(master=self.w_fr, text="Source")
        self.w_se_top = SearchTree(master=self.w_fr, db=self.db, base=self.topbase, cats=self.cats, level=self.level, prepare=True, select=self.select, style="top.Treeview")
        self.w_bu_move_item = ttk.Button(master=self.w_fr, text="Move Item", command=self.move)
        self.w_bu_move_subs = ttk.Button(master=self.w_fr, text="Move Sub-Items", command=self.submove)
        self.w_la_bottom = ttk.Label(master=self.w_fr, text="Destination")
        self.w_se_bottom = SearchTree(master=self.w_fr, db=self.db, base=self.botbase, cats=self.cats, level=self.level, prepare=True, style="bottom.Treeview")

        self.w_fr.columnconfigure(0, weight=1000)
        self.w_fr.columnconfigure(1, weight=1000)
        self.w_fr.rowconfigure(0, weight=1, minsize=17)
        self.w_fr.rowconfigure(1, weight=1, minsize=17)
        self.w_fr.rowconfigure(2, weight=1000)
        self.w_fr.rowconfigure(3, weight=1, minsize=25)
        self.w_fr.rowconfigure(4, weight=1, minsize=17)
        self.w_fr.rowconfigure(5, weight=1000)
        self.w_fr.rowconfigure(6, weight=1) # Currently unused, but reserved for things below both trees

        self.w_fr_bookmarks.columnconfigure(0, weight=1000)
        self.w_fr_bookmarks.columnconfigure(1, weight=1000)
        self.w_fr_bookmarks.columnconfigure(2, weight=1000)
        self.w_fr_bookmarks.columnconfigure(3, weight=1000)
        self.w_fr_bookmarks.rowconfigure(0, weight=1000)


    def _pack_children(self):
        '''Packs & grids children frames and widgets of the ContainerManager.'''
        self.w_fr_bookmarks.grid(column=0, row=0, columnspan=2, sticky="nsew", padx=2, pady=2)
        self.w_bu_bm1.grid(column=0, row=0, sticky="nsew", padx=2, pady=2)
        self.w_bu_bm2.grid(column=1, row=0, sticky="nsew", padx=2, pady=2)
        self.w_bu_bm3.grid(column=2, row=0, sticky="nsew", padx=2, pady=2)
        self.w_bu_bm4.grid(column=3, row=0, sticky="nsew", padx=2, pady=2)
        self.w_la_top.grid(column=0, row=1, columnspan=2, sticky="nsew", padx=2, pady=1)
        self.w_se_top.grid(column=0, row=2, columnspan=2, sticky="nsew", padx=2, pady=2)
        self.w_bu_move_item.grid(column=0, row=3, sticky="nsew", padx=2, pady=4)
        self.w_bu_move_subs.grid(column=1, row=3, sticky="nsew", padx=2, pady=4)
        self.w_la_bottom.grid(column=0, row=4, columnspan=2, sticky="nsew", padx=2, pady=1)
        self.w_se_bottom.grid(column=0, row=5, columnspan=2, sticky="nsew", padx=2, pady=2)



    def base(self, newbase: str = None):
        '''Sets or returns the base of the top tree.
        
        newbase: If specified, rebases the top tree to the new base.
        '''
        if newbase == None:
            return self.w_se_top.base
        else:
            self.w_se_top.base = newbase


    def basebot(self, newbase: str = None):
        '''Sets or returns the base of the bottom tree.
        
        newbase: If specified, rebases the bottom tree to the new base.
        '''
        if newbase == None:
            return self.w_se_bottom.base
        else:
            self.w_se_bottom.base = newbase


    def bookmark(self, preset: str):
        '''Sets both trees to the settings described by a bookmark.
        
        preset: Which bookmark to use.
        '''
        guide = self.bookmarks[preset]
        top, bottom = self.db.items_get(ids=[guide["top"], guide["bottom"]])
        self.base(newbase=top)
        self.basebot(newbase=bottom)
        self.refresh()
        self.highlight(item=top["_id"], botitem=bottom["_id"])
        self.open()
        self.botopen()
        

    def highlight(self, item: str = None, botitem: str = None):
        '''Selects an item in the top and/or bottom tree with the matching id.
        
        Note: requires item to already exist in the tree.
        '''
        if item != None:
            self.w_se_top.tree_focus(goal=item, rebase=True)
        if botitem != None:
            self.w_se_bottom.tree_focus(goal=botitem, rebase=True)


    def move(self, *args):
        '''Callback for when the item move button is pressed.'''
        target, *_ = self.w_se_top.selection
        source, *_ = self.db.item_parents(item=target)
        destination, *_ = self.w_se_bottom.selection
        self.db.container_move(from_con=source, to_con=destination, item=target)
        self.highlight(item=source)
        self.refresh()
        self.highlight(botitem=destination)
        self.open()
        self.botopen()


    def submove(self, *args):
        '''Callback for when the sub-item move button is pressed.'''
        source, *_ = self.w_se_top.selection
        targets = self.db.container_children(container=source)
        destination, *_ = self.w_se_bottom.selection
        self.db.container_moves(from_con=source, to_con=destination, items=targets)
        self.highlight(item=source)
        self.refresh()
        self.highlight(botitem=destination)
        self.botopen()


    def botopen(self):
        '''Opens the bottom tree's currently selected container.'''
        self.w_se_bottom.tree_open()


    def open(self):
        '''Opens the top tree's currently selected container.'''
        self.w_se_top.tree_open()


    def refresh(self):
        '''Refreshes both trees.'''
        self.w_se_top.tree_refresh()
        self.w_se_bottom.tree_refresh()


    def selections(self):
        '''Returns a tuple containing the IDs of the selected items in the top and bottom tree respectively.'''
        top, *_ = self.w_se_top.selection
        bot, *_ = self.w_se_bottom.selection
        return (top, bot)


    def __del__(self):
        '''Runs when ContainerManager object is deleted.'''
        self.logger.debug("ContainerManager object destroyed")


# ----------------------------------------------------------------------------

class StatusBar(SuperWidget):
    '''A SuperWidget representing a database status bar.
    
    db: The database object which the widget uses for database transactions.
    logger: The logger object used for logging.
    master: The widget that the StatusBar's component widgets will be instantiated under.
    '''

    def __init__(self, master: tk.Misc, db: md.DEHCDatabase, *, level: str = "NOTSET", prepare: bool = True):
        '''Constructs a StatusBar object.
        
        master: The widget that the StatusBar's component widgets will be instantiated under.
        level: Minimum level of logging messages to report; "DEBUG", "INFO", "WARNING", "ERROR", "CRITICAL", "NONE".
        prepare: If true, automatically prepares widgets for packing.
        '''
        super().__init__(master=master, db=db, level=level)

        if prepare == True:
            self.prepare()


    def prepare(self):
        '''Constructs the frames and widgets of the StatusBar.'''
        self.w_status = ttk.Label(master=self.w_fr, text="Status Online", justify=tk.LEFT, anchor="w")
        
    
    def _pack_children(self):
        '''Packs & grids children frames and widgets of the StatusBar.'''
        self.w_status.pack(side=tk.LEFT, fill=tk.BOTH, expand=True)


    def __del__(self):
        '''Runs when StatusBar object is deleted.'''
        self.logger.debug("StatusBar object destroyed")<|MERGE_RESOLUTION|>--- conflicted
+++ resolved
@@ -1,28 +1,18 @@
 '''The module containing objects that create and manage groups of tkinter widgets.'''
 
-<<<<<<< HEAD
 import json
 import time
 
 from PIL import ImageTk
 from PIL import Image
-=======
-from logging import exception
->>>>>>> f8e72cce
 import tkinter as tk
 from tkinter import ttk
 from typing import Callable
 
 import mods.database as md
 import mods.log as ml
-<<<<<<< HEAD
 import mods.photo as mp
 import mods.dehc_hardware as hw
-=======
-
-import serial
-
->>>>>>> f8e72cce
 
 # ----------------------------------------------------------------------------
 
@@ -104,14 +94,7 @@
     _save: If present, a callback function that triggers when an item is saved.
     '''
 
-<<<<<<< HEAD
     def __init__(self, master: tk.Misc, db: md.DEHCDatabase, *, cats: list = [], delete: Callable = None, level: str = "NOTSET", prepare: bool = True, save: Callable = None, show: Callable = None, hardware: hw.Hardware = None):
-=======
-    scales = None
-    last_weight = 0.0
-
-    def __init__(self, master: tk.Misc, db: md.DEHCDatabase, *, cats: list = [], delete: Callable = None, flags: list = [], level: str = "NOTSET", prepare: bool = True, save: Callable = None):
->>>>>>> f8e72cce
         '''Constructs a DataEntry object.
         
         master: The widget that the DataEntry's component widgets will be instantiated under.
@@ -131,18 +114,10 @@
         self.level = level
         self._delete = delete
         self._save = save
-<<<<<<< HEAD
         self._show = show
 
         self.hardware = hardware
 
-=======
-        try:
-            self.scales = serial.Serial('COM8', 19200, timeout=1)
-        except Exception as err:
-            print('No scales...')
-            print(f'Error: {err}')
->>>>>>> f8e72cce
         if prepare == True:
             self.prepare()
 
@@ -422,7 +397,6 @@
         source: The source to read from.
         '''
         button = event.widget
-<<<<<<< HEAD
         state = str(button.cget("state"))
         if state != "disabled":
             row = self.w_buttona_data.index(button)
@@ -454,39 +428,6 @@
                 getbutton.config(command=commit_weight)
                 msg.grid(column=0, row=0, sticky="nsew", padx=10, pady=10)
                 getbutton.grid(column=0, row=1, sticky="nsew", padx=10, pady=10)
-=======
-        row = self.w_buttona_data.index(button)
-        entry = self.w_input_data[row]
-        field = self.w_la_data[row]
-        for child in button.winfo_children():
-            child.destroy()
-        window = tk.Toplevel(master=button)
-        window.title(field.cget("text"))
-
-        if source == "WEIGHT":
-            import random
-            
-            msg = tk.Label(master=window, font="Arial 14 bold")
-            getbutton = tk.Button(master=window, text="Update", font="Arial 14 bold")
-
-            def read_weight(*args):
-                '''Reads the current weight from another device.'''
-                #reading = round(90+random.random()*5, 2)
-                self.read_scales()
-                reading = self.last_weight
-                msg.config(text=str(reading))
-                window.after(50, read_weight)
-
-            def commit_weight(*args):
-                '''Inserts current weight into data pane.'''
-                entry.delete(0, "end")
-                entry.insert(0, msg.cget('text'))
-
-            read_weight()
-            getbutton.config(command=commit_weight)
-            msg.grid(column=0, row=0, sticky="nsew", padx=10, pady=10)
-            getbutton.grid(column=0, row=1, sticky="nsew", padx=10, pady=10)
->>>>>>> f8e72cce
 
 
     def readlist(self, event: tk.Event, source: str):
